--- conflicted
+++ resolved
@@ -1709,9 +1709,10 @@
 	if err := a.pipelines.ReadOnly(ctx).Get(name, &pipelinePtr); err != nil {
 		return nil, err
 	}
-<<<<<<< HEAD
-	return ppsutil.GetPipelineInfo(pachClient, name, &pipelinePtr)
-=======
+	pipelineInfo, err := ppsutil.GetPipelineInfo(pachClient, name, &pipelinePtr)
+	if err != nil {
+		return nil, err
+	}
 	var hasGitInput bool
 	pps.VisitInput(pipelineInfo.Input, func(input *pps.Input) {
 		if input.Git != nil {
@@ -1742,7 +1743,6 @@
 		}
 	}
 	return pipelineInfo, nil
->>>>>>> c99d2600
 }
 
 func (a *apiServer) ListPipeline(ctx context.Context, request *pps.ListPipelineRequest) (response *pps.PipelineInfos, retErr error) {
