--- conflicted
+++ resolved
@@ -429,11 +429,8 @@
 // listJob is the internal implementation of ListJob shared between ListJob and
 // ListJobStream. When ListJob is removed, this should be inlined into
 // ListJobStream.
-<<<<<<< HEAD
-func (a *apiServer) listJob(pachClient *client.APIClient, pipeline *pps.Pipeline, outputCommit *pfs.Commit) ([]*pps.JobInfo, error) {
+func (a *apiServer) listJob(pachClient *client.APIClient, pipeline *pps.Pipeline, outputCommit *pfs.Commit, inputCommits []*pfs.Commit) ([]*pps.JobInfo, error) {
 	ctx := pachClient.Ctx()
-=======
-func (a *apiServer) listJob(ctx context.Context, pipeline *pps.Pipeline, outputCommit *pfs.Commit, inputCommits []*pfs.Commit) ([]*pps.JobInfo, error) {
 	var err error
 	if outputCommit != nil {
 		outputCommit, err = a.resolveCommit(ctx, outputCommit)
@@ -447,7 +444,6 @@
 			return nil, err
 		}
 	}
->>>>>>> b31dab5c
 	jobs := a.jobs.ReadOnly(ctx)
 	var iter col.Iterator
 	if pipeline != nil {
@@ -473,13 +469,10 @@
 		if !ok {
 			break
 		}
-<<<<<<< HEAD
 		jobInfo, err := a.jobInfoFromPtr(ctx, &jobPtr)
 		if err != nil {
 			return nil, err
 		}
-		jobInfos = append(jobInfos, jobInfo)
-=======
 		if len(inputCommits) > 0 {
 			found := make([]bool, len(inputCommits))
 			pps.VisitInput(jobInfo.Input, func(in *pps.Input) {
@@ -498,7 +491,6 @@
 			}
 		}
 		jobInfos = append(jobInfos, &jobInfo)
->>>>>>> b31dab5c
 	}
 	return jobInfos, nil
 }
@@ -576,13 +568,8 @@
 			a.Log(request, response, retErr, time.Since(start))
 		}
 	}(time.Now())
-<<<<<<< HEAD
 	pachClient := a.getPachClient().WithCtx(ctx)
-	jobInfos, err := a.listJob(pachClient, request.Pipeline, request.OutputCommit)
-=======
-	ctx = auth.In2Out(ctx)
-	jobInfos, err := a.listJob(ctx, request.Pipeline, request.OutputCommit, request.InputCommit)
->>>>>>> b31dab5c
+	jobInfos, err := a.listJob(pachClient, request.Pipeline, request.OutputCommit, request.InputCommit)
 	if err != nil {
 		return nil, err
 	}
@@ -595,13 +582,8 @@
 	defer func(start time.Time) {
 		a.Log(request, fmt.Sprintf("stream containing %d JobInfos", sent), retErr, time.Since(start))
 	}(time.Now())
-<<<<<<< HEAD
 	pachClient := a.getPachClient().WithCtx(resp.Context())
-	jobInfos, err := a.listJob(pachClient, request.Pipeline, request.OutputCommit)
-=======
-	ctx := auth.In2Out(resp.Context())
-	jobInfos, err := a.listJob(ctx, request.Pipeline, request.OutputCommit, request.InputCommit)
->>>>>>> b31dab5c
+	jobInfos, err := a.listJob(pachClient, request.Pipeline, request.OutputCommit, request.InputCommit)
 	if err != nil {
 		return err
 	}
